--- conflicted
+++ resolved
@@ -86,7 +86,6 @@
     name = "Cloak of Billowing"
     rarity = "Common"
 
-<<<<<<< HEAD
 
 class CloakOfDisplacement(MagicItem):
     """While you wear this cloak, it projects an illusion that makes you appear
@@ -99,8 +98,6 @@
     name = "Cloak of Displacement"
     rarity = "Rare"
 
-=======
->>>>>>> ac921308
 
 class CapeOfTheMountebank(MagicItem):
     """This cape smells faintly of brimstone. While wearing it, you can use it to
