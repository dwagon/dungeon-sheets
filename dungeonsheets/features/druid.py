--- conflicted
+++ resolved
@@ -291,7 +291,7 @@
 
     _name = 'Spores'
     _spells = {2: [spells.ChillTouch],
-               3: [spells.Blindnessdeafness, spells.GentleRepose],
+               3: [spells.BlindnessDeafness, spells.GentleRepose],
                5: [spells.AnimateDead, spells.GaseousForm],
                7: [spells.Blight, spells.Confusion],
                9: [spells.Cloudkill, spells.Contagion]}
@@ -457,13 +457,8 @@
     """At 6th level, home can be wherever you are. During a short or long rest,
     you can invoke the shadowy power of the Gleaming Court to help guard your
     respite. At the start of the rest, you touch a point in space, and an
-<<<<<<< HEAD
     invisible, 30-foot-radius sphere of magic appears, centered on that
     point. Total cover blocks the sphere. 
-=======
-    invisible, 30-foot—radius sphere of magic appears, centered on that
-    point. Total cover blocks the sphere.
->>>>>>> f54baa94
 
     While within the sphere, you and your allies gain a +5 bonus to Dexterity
     (Stealth) and Wisdom (Perception) checks, and any light from open flames in
@@ -568,18 +563,15 @@
     """Starting at 6th level, beasts and fey that you conjure are more resilient
     than normal. Any beast or fey summoned or created by a spell that you cast
     gains the. following benefits:
-<<<<<<< HEAD
     
-    • The creature appears with more hit points than normal: 2 extra hit
-=======
-
-    -- The creature appears with more hit points than normal: 2 extra hit
->>>>>>> f54baa94
-    points per Hit Die it has.
-
-    • The damage from its natural weapons is considered magical for the
-    purpose of overcoming immunity and resistance to nonmagical attacks and
-    damage.
+    - The creature appears with more hit points than normal: 2 extra hit
+    
+    - The creature appears with more hit points than normal: 2 extra hit
+      points per Hit Die it has.
+    
+    - The damage from its natural weapons is considered magical for the
+      purpose of overcoming immunity and resistance to nonmagical attacks and
+      damage.
 
     """
     name = "Mighty Summoner"
@@ -587,10 +579,11 @@
 
 
 class GuardianSpirit(Feature):
-    """Beginning at 10th level, your Spirit Totem safeguards the beasts and fey
-    that you call forth with your magic. When a beast or fey that you summoned
-    or created with a spell ends its turn in your Spirit Totem aura, that crea-
-    ture regains a number of hit points equal to halfyour druid level.
+    """Beginning at 10th level, your Spirit Totem safeguards the beasts
+    and fey that you call forth with your magic. When a beast or fey
+    that you summoned or created with a spell ends its turn in your
+    Spirit Totem aura, that creature regains a number of hit points
+    equal to half your druid level.
 
     """
     name = "Guardian Spirit"
@@ -598,16 +591,17 @@
 
 
 class FaithfulSummons(Feature):
-    """Starting at 14th level, the nature spirits you commune with protect you
-    when you are the most defenseless. Ifyou are reduced to 0 hit points or are
-    incapacitated against your will, you can immediately gain the benefits of
-    conjure animals as if it were cast using a 9th-level spell slot. It summons
-    four beasts of your choice that are challenge rating 2 or lower. The
-    conjured beasts appear within 20 feet of you. If they receive no commands
-    from you, they protect you from harm and attack your foes. The spell lasts
-    for 1 hour, requiring no concentration, or until you dismiss it (no action
-    required). Once you use this feature, you can't use it again until you
-    finish a long rest
+    """Starting at 14th level, the nature spirits you commune with protect
+    you when you are the most defenseless. Ifyou are reduced to 0 hit
+    points or are incapacitated against your will, you can immediately
+    gain the benefits of conjure animals as if it were cast using a
+    9th-level spell slot. It summons four beasts of your choice that
+    are challenge rating 2 or lower. The conjured beasts appear within
+    20 feet of you. If they receive no commands from you, they protect
+    you from harm and attack your foes. The spell lasts for 1 hour,
+    requiring no concentration, or until you dismiss it (no action
+    required). Once you use this feature, you can't use it again until
+    you finish a long rest
 
     """
     name = "Faithful Summons"
