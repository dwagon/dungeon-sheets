--- conflicted
+++ resolved
@@ -34,32 +34,24 @@
 
 
 class WallOfForce(Spell):
-    """An invisible wall of force springs into existence at a point you choose within
-    range.
-    The wall appears in any orientation you choose, as a horizontal or
-    vertical barrier or at an angle. It can be free floating or resting on a solid
-    surface. You can form it into a hemispherical dome or a sphere with a radius of
-    up to 10 feet, or you can shape a flat surface made up of ten 10-foot-by-10-foot
-<<<<<<< HEAD
-     panels. Each panel must be continguous with another panel. In any form, the 
-    wall is 1/4 inch thick. It lasts for the duration. If the wall cuts through a 
-    creature's space when it appears, the creature is pushed to one side of the wall
-     (your choice which side).
-    
-    Nothing can physically pass through the wall. It is 
-    immune to all damage and can't be dispelled by dispel magic. A disintegrate 
-    spell destroys the wall instantly, however.  The wall also extends into the 
-=======
-     panels. Each panel must be continguous with another panel. In any form, the
-    wall is 1/4 inch thick. It lasts for the duration. If the wall cuts through a
-    creature’s space when it appears, the creature is pushed to one side of the wall
-     (your choice which side).
-
-    Nothing can physically pass through the wall. It is
-    immune to all damage and can’t be dispelled by dispel magic. A disintegrate
-    spell destroys the wall instantly, however.  The wall also extends into the
->>>>>>> f54baa94
-    Ethereal Plane, blocking ethereal travel through the wall.
+    """An invisible wall of force springs into existence at a point you
+    choose within range.  The wall appears in any orientation you
+    choose, as a horizontal or vertical barrier or at an angle. It can
+    be free floating or resting on a solid surface. You can form it
+    into a hemispherical dome or a sphere with a radius of up to 10
+    feet, or you can shape a flat surface made up of ten
+    10-foot-by-10-foot panels. Each panel must be continguous with
+    another panel. In any form, the wall is 1/4 inch thick. It lasts
+    for the duration. If the wall cuts through a creature's space when
+    it appears, the creature is pushed to one side of the wall (your
+    choice which side).
+    
+    Nothing can physically pass through the wall. It is immune to all
+    damage and can't be dispelled by dispel magic. A disintegrate
+    spell destroys the wall instantly, however. The wall also extends
+    into the Ethereal Plane, blocking ethereal travel through the
+    wall.
+
     """
     name = "Wall Of Force"
     level = 5
@@ -74,37 +66,33 @@
 
 
 class WallOfIce(Spell):
-    """You create a wall of ice on a solid surface within range. You can form it into a
-     hemispherical dome or a sphere with radius of up to 10 feet, or you can shape a
-     flat surfcae made up of ten 10-foot-square panels. Each panel must be
-    contiguous with another panel. In any form, the wall is 1 foot thick and lasts
-    for the duration.
-<<<<<<< HEAD
-    
-    If the wall cuts through a creature's space when it appears, 
-    the creature within its area is pushed to one side of the wall and must make a 
-    Dexterity saving throw. On a failed save, the creature takes 10d6 cold damage, 
-=======
-
-    If the wall cuts through a creature’s space when it appears,
-    the creature within its area is pushed to one side of the wall and must make a
-    Dexterity saving throw. On a failed save, the creature takes 10d6 cold damage,
->>>>>>> f54baa94
-    or half as much damage on a successful save.
-
-    The wall is an object that can be
-    damaged and thus breached. It has AC 12 and 30 hit points per 10-foot section,
-    and it is vulnerable to fire damage. Reducing a 10-foot section of wall to 0 hit
-     points destroys it and leaves behind a sheet of frigid air int he space the
-    wall occupied. A creature moving through the sheet of frigid air for the first
-    time on a turn must make a Constitution saaving throw. The creature takes 5f6
-    cold damage on a failed save, or half as much damage on a successful one.
-
-    At
-    Higher Levels: When you cast this spell using a spell slot of 7th level or
-    higher, the damage the wall deals when it appears increases by 2d6, and the
-    damage from passing through the sheet of frigid air increases by 1d6, for each
-    slot level above 6th.
+    """You create a wall of ice on a solid surface within range. You can
+    form it into a hemispherical dome or a sphere with radius of up to
+    10 feet, or you can shape a flat surfcae made up of ten
+    10-foot-square panels. Each panel must be contiguous with another
+    panel. In any form, the wall is 1 foot thick and lasts for the
+    duration.
+    
+    If the wall cuts through a creature's space when it appears, the
+    creature within its area is pushed to one side of the wall and
+    must make a Dexterity saving throw. On a failed save, the creature
+    takes 10d6 cold damage, or half as much damage on a successful
+    save.
+    
+    The wall is an object that can be damaged and thus breached. It
+    has AC 12 and 30 hit points per 10-foot section, and it is
+    vulnerable to fire damage. Reducing a 10-foot section of wall to 0
+    hit points destroys it and leaves behind a sheet of frigid air int
+    he space the wall occupied. A creature moving through the sheet of
+    frigid air for the first time on a turn must make a Constitution
+    saaving throw. The creature takes 5f6 cold damage on a failed
+    save, or half as much damage on a successful one.
+    
+    **At Higher Levels:** When you cast this spell using a spell slot
+    of 7th level or higher, the damage the wall deals when it appears
+    increases by 2d6, and the damage from passing through the sheet of
+    frigid air increases by 1d6, for each slot level above 6th.
+
     """
     name = "Wall Of Ice"
     level = 6
@@ -119,47 +107,34 @@
 
 
 class WallOfLight(Spell):
-    """A shimmering wall of bright light appears at a point you choose within range.
-    The wall appears in any orientation you choose: horizontally, vertically, or
-    diagonally. It can be free floating, or it can rest on a solid surface. The wall
-     can be up to 60 feet long, 10 feet high, and 5 feet thick. The wall blocks line
-     of sight, but creatures and objects can pass through it. It emits bright light
-    out to 120 feet and dim light for an additional 120 feet.
-    When the wall appears,
-<<<<<<< HEAD
-     each creature in its area must make a Constitution saving throw. On a failed 
-    save, a creature takes 4d8 radiant damage, and it is blinded for 1 minute. On a 
-    successful save, it takes half as much damage and isn't blinded. A blinded 
-    creature can make a Constitution saving throw at the end of each of its turns, 
-    ending the effect on itself on a success.
-    A creature that ends its turn in the 
-    wall's area takes 4d8 radiant damage.
-    Until the spell ends, you can use an 
-    action to launch a beam of radiance from the wall at one creature you can see 
-    within 60 feet of it. Make a ranged spell attack. On a hit, the target takes 4d8
-     radiant damage. Whether you hit or miss, reduce the length of the wall by 10 
-    feet. If the wall's length drops to 0 feet, the spell ends.
-    
-    At Higher Levels: 
-    When you cast this spell using a spell slot of 6th level or higher, the damage 
-=======
-     each creature in its area must make a Constitution saving throw. On a failed
-    save, a creature takes 4d8 radiant damage, and it is blinded for 1 minute. On a
-    successful save, it takes half as much damage and isn’t blinded. A blinded
-    creature can make a Constitution saving throw at the end of each of its turns,
-    ending the effect on itself on a success.
-    A creature that ends its turn in the
-    wall’s area takes 4d8 radiant damage.
-    Until the spell ends, you can use an
-    action to launch a beam of radiance from the wall at one creature you can see
-    within 60 feet of it. Make a ranged spell attack. On a hit, the target takes 4d8
-     radiant damage. Whether you hit or miss, reduce the length of the wall by 10
-    feet. If the wall’s length drops to 0 feet, the spell ends.
-
-    At Higher Levels:
-    When you cast this spell using a spell slot of 6th level or higher, the damage
->>>>>>> f54baa94
-    increases by 1d8 for each slot level above 5th.
+    """A shimmering wall of bright light appears at a point you choose
+    within range.  The wall appears in any orientation you choose:
+    horizontally, vertically, or diagonally. It can be free floating,
+    or it can rest on a solid surface. The wall can be up to 60 feet
+    long, 10 feet high, and 5 feet thick. The wall blocks line of
+    sight, but creatures and objects can pass through it. It emits
+    bright light out to 120 feet and dim light for an additional 120
+    feet.
+    
+    When the wall appears, each creature in its area must make a
+    Constitution saving throw. On a failed save, a creature takes 4d8
+    radiant damage, and it is blinded for 1 minute. On a successful
+    save, it takes half as much damage and isn't blinded. A blinded
+    creature can make a Constitution saving throw at the end of each
+    of its turns, ending the effect on itself on a success.
+    
+    A creature that ends its turn in the wall's area takes 4d8 radiant
+    damage.  Until the spell ends, you can use an action to launch a
+    beam of radiance from the wall at one creature you can see within
+    60 feet of it. Make a ranged spell attack. On a hit, the target
+    takes 4d8 radiant damage. Whether you hit or miss, reduce the
+    length of the wall by 10 feet. If the wall's length drops to 0
+    feet, the spell ends.
+    
+    **At Higher Levels:** When you cast this spell using a spell slot
+    of 6th level or higher, the damage increases by 1d8 for each slot
+    level above 5th.
+
     """
     name = "Wall Of Light"
     level = 5
@@ -193,61 +168,38 @@
 
 
 class WallOfStone(Spell):
-    """A nonmagical wall of solid stone springs into existence at a point you choose
-    within range.
-    The wall is 6 inches thick and is composed of ten 10-foot-
-    by-10-foot panels. Each panel must be contiguous with at least on other panel.
-    Alternatively, you can create 10-foot-by-20-foot panels that are only 3 inches
-    thick.
-<<<<<<< HEAD
-    
-    If the wall cuts through a creature's space when it appears, the 
-=======
-
-    If the wall cuts through a creature’s space when it appears, the
->>>>>>> f54baa94
-    creature is pushed to one side of the wall (your choice). If a creature would be
-     surrounded on all sides by the wall (or the wall and another solid surface),
-    that creature can make a Dexterity saving throw. On a success, it can use its
-    reaction to move up to its speed so that it is no longer enclosed by the wall.
-<<<<<<< HEAD
-    
-    
-    The wall can have any shape you desire, though it can't occupy the same space as
-     a creature or object. the wall doesn't need to be vertical or resting on any 
-    firm foundation. It must, however, merge with and be solidly supported by 
-=======
-
-
-    The wall can have any shape you desire, though it can’t occupy the same space as
-     a creature or object. the wall doesn’t need to be vertical or resting on any
-    firm foundation. It must, however, merge with and be solidly supported by
->>>>>>> f54baa94
-    existing stone. Thus you can use this spell to bridge a chasm or create a ramp.
-
-
-    If you create a span greater than 20 feet in length, you must halve the size
-    of each panel to create supports. You can crudely shape the wall to create
-    crenellations, battlements, and so on.
-
-    The wall is an object made of stone that
-<<<<<<< HEAD
-     can be damaged and thus breached. Each panel has AC 15 and 30 hit points per 
-    inch of thickness. Reducing a panel to 0 hit points destroys it and might cause 
-    connected panels to collapse at the DM's discretion.
-    
-    If you maintain your 
-    concentration on this spell for its whole duration, the wall becomes permanent 
-    and can't be dispelled. Otherwise, the wall disappears when the spell ends.
-=======
-     can be damaged and thus breached. Each panel has AC 15 and 30 hit points per
-    inch of thickness. Reducing a panel to 0 hit points destroys it and might cause
-    connected panels to collapse at the DM’s discretion.
-
-    If you maintain your
-    concentration on this spell for its whole duration, the wall becomes permanent
-    and can’t be dispelled. Otherwise, the wall disappears when the spell ends.
->>>>>>> f54baa94
+    """A nonmagical wall of solid stone springs into existence at a point
+    you choose within range.  The wall is 6 inches thick and is
+    composed of ten 10-foot- by-10-foot panels. Each panel must be
+    contiguous with at least on other panel.  Alternatively, you can
+    create 10-foot-by-20-foot panels that are only 3 inches thick.
+    
+    If the wall cuts through a creature's space when it appears, the
+    creature is pushed to one side of the wall (your choice). If a
+    creature would be surrounded on all sides by the wall (or the wall
+    and another solid surface), that creature can make a Dexterity
+    saving throw. On a success, it can use its reaction to move up to
+    its speed so that it is no longer enclosed by the wall.
+    
+    The wall can have any shape you desire, though it can't occupy the
+    same space as a creature or object. the wall doesn't need to be
+    vertical or resting on any firm foundation. It must, however,
+    merge with and be solidly supported by existing stone. Thus you
+    can use this spell to bridge a chasm or create a ramp.
+    
+    If you create a span greater than 20 feet in length, you must
+    halve the size of each panel to create supports. You can crudely
+    shape the wall to create crenellations, battlements, and so on.
+    
+    The wall is an object made of stone that can be damaged and thus
+    breached. Each panel has AC 15 and 30 hit points per inch of
+    thickness. Reducing a panel to 0 hit points destroys it and might
+    cause connected panels to collapse at the DM's discretion.
+    
+    If you maintain your concentration on this spell for its whole
+    duration, the wall becomes permanent and can't be
+    dispelled. Otherwise, the wall disappears when the spell ends.
+
     """
     name = "Wall Of Stone"
     level = 5
@@ -297,34 +249,24 @@
 
 class WallOfWater(Spell):
     """(a drop of water)
-<<<<<<< HEAD
-    You conjure up a wall of water on the ground at a point you 
-    can see within range. You can make the wall up to 30 feet long, 10 feet high, 
-    and 1 foot thick, or you can make a ringed wall up to 20 feet in diameter, 20 
-    feet high, and 1 foot thick. The wall vanishes when the spell ends. The wall's 
-    space is difficult terrain.
-    Any ranged weapon attack that enters the wall's 
-=======
-    You conjure up a wall of water on the ground at a point you
-    can see within range. You can make the wall up to 30 feet long, 10 feet high,
-    and 1 foot thick, or you can make a ringed wall up to 20 feet in diameter, 20
-    feet high, and 1 foot thick. The wall vanishes when the spell ends. The wall’s
-    space is difficult terrain.
-    Any ranged weapon attack that enters the wall’s
->>>>>>> f54baa94
-    space has disadvantage on the attack roll, and fire damage
-    is halved if the fire
-     effect passes through the wall to reach its target. Spells that deal cold
-    damage that pass through the wall cause the area of the wall they pass through
-    to freeze solid (at least a 5-foot square section is frozen). Each 5-foot-square
-<<<<<<< HEAD
-     frozen section has AC 5 and 15 hit points. Reducing a frozen section to 0 hit 
-    points destroys it. When a section is destroyed, the wall's water doesn't fill 
-=======
-     frozen section has AC 5 and 15 hit points. Reducing a frozen section to 0 hit
-    points destroys it. When a section is destroyed, the wall’s water doesn’t fill
->>>>>>> f54baa94
-    it.
+    
+    You conjure up a wall of water on the ground at a point you can
+    see within range. You can make the wall up to 30 feet long, 10
+    feet high, and 1 foot thick, or you can make a ringed wall up to
+    20 feet in diameter, 20 feet high, and 1 foot thick. The wall
+    vanishes when the spell ends. The wall's space is difficult
+    terrain.
+    
+    Any ranged weapon attack that enters the wall's space has
+    disadvantage on the attack roll, and fire damage is halved if the
+    fire effect passes through the wall to reach its target. Spells
+    that deal cold damage that pass through the wall cause the area of
+    the wall they pass through to freeze solid (at least a 5-foot
+    square section is frozen). Each 5-foot-square frozen section has
+    AC 5 and 15 hit points. Reducing a frozen section to 0 hit points
+    destroys it. When a section is destroyed, the wall’s water doesn’t
+    fill it.
+
     """
     name = "Wall Of Water"
     level = 3
@@ -365,33 +307,20 @@
 
 
 class WardingWind(Spell):
-    """A strong wind (20 miles per hour) blows around you in a 10-foot radius and moves
-<<<<<<< HEAD
-     with you, remaining centered on you. The wind lasts for the spell's duration.
+    """A strong wind (20 miles per hour) blows around you in a 10-foot
+    radius and moves with you, remaining centered on you. The wind
+    lasts for the spell's duration.
     
     The wind has the following effects:
-    - It deafens you and other creatures in its 
-    area.
-    - It extinguishes unprotected flames in its area that are torch-sized or 
-    smaller.
+    - It deafens you and other creatures in its area.
+    - It extinguishes unprotected flames in its area that are
+      torch-sized or smaller.
     - The area is difficult terrain for creatures other than you.
-    - The 
-    attack rolls of ranged weapon attacks have disadvantage if they pass in or out 
-=======
-     with you, remaining centered on you. The wind lasts for the spell’s duration.
-
-    The wind has the following effects:
-    • It deafens you and other creatures in its
-    area.
-    • It extinguishes unprotected flames in its area that are torch-sized or
-    smaller.
-    • The area is difficult terrain for creatures other than you.
-    • The
-    attack rolls of ranged weapon attacks have disadvantage if they pass in or out
->>>>>>> f54baa94
-    of the wind.
-    - It hedges out vapor, gas, and fog that can be dispersed by strong
-     wind.
+    - The attack rolls of ranged weapon attacks have disadvantage if
+      they pass in or out of the wind.
+    - It hedges out vapor, gas, and fog that can be dispersed by
+      strong wind.
+
     """
     name = "Warding Wind"
     level = 2
@@ -446,41 +375,37 @@
 
 
 class WaterySphere(Spell):
-<<<<<<< HEAD
-    """You conjure up a sphere of water with a 5-foot radius on a point you can see 
-    within range. The sphere can hover in the air, but no more than 10 feet off the 
-    ground. The sphere remains for the spell's duration.
-    Any creature in the 
-    sphere's space must make a Strength saving throw. On a successful save, a 
-    creature is ejected from that space to the nearest unoccupied space outside it. 
-    A Huge or larger creature succeeds on the saving throw automatically. On a 
-    failed save, a creature is restrained by the sphere and is engulfed by the 
-    water. At the end of each of its turns, a restrained target can repeat the 
-=======
-    """You conjure up a sphere of water with a 5-foot radius on a point you can see
-    within range. The sphere can hover in the air, but no more than 10 feet off the
-    ground. The sphere remains for the spell’s duration.
-    Any creature in the
-    sphere’s space must make a Strength saving throw. On a successful save, a
-    creature is ejected from that space to the nearest unoccupied space outside it.
-    A Huge or larger creature succeeds on the saving throw automatically. On a
-    failed save, a creature is restrained by the sphere and is engulfed by the
-    water. At the end of each of its turns, a restrained target can repeat the
->>>>>>> f54baa94
-    saving throw.
+    """You conjure up a sphere of water with a 5-foot radius on a point
+    you can see within range. The sphere can hover in the air, but no
+    more than 10 feet off the ground. The sphere remains for the
+    spell's duration.
+    
+    Any creature in the sphere's space must make a Strength saving
+    throw. On a successful save, a creature is ejected from that space
+    to the nearest unoccupied space outside it.  A Huge or larger
+    creature succeeds on the saving throw automatically. On a failed
+    save, a creature is restrained by the sphere and is engulfed by
+    the water. At the end of each of its turns, a restrained target
+    can repeat the saving throw.
+    
     The sphere can restrain a maximum of four Medium or smaller
-    creatures or one Large creature. If the sphere restrains a creature in excess of
-     these numbers, a random creature that was already restrained by the sphere
-    falls out of it and lands prone in a space within 5 feet of it.
-    As an action,
-    you can move the sphere up to 30 feet in a straight line. If it moves over a
-    pit, cliff, or other drop, it safely descends until it is hovering 10 feet over
-    ground. Any creature restrained by the sphere moves with it. You can ram the
-    sphere into creatures, forcing them to make the saving throw, but no more than
-    once per turn.
+    creatures or one Large creature. If the sphere restrains a
+    creature in excess of these numbers, a random creature that was
+    already restrained by the sphere falls out of it and lands prone
+    in a space within 5 feet of it.
+    
+    As an action, you can move the sphere up to 30 feet in a straight
+    line. If it moves over a pit, cliff, or other drop, it safely
+    descends until it is hovering 10 feet over ground. Any creature
+    restrained by the sphere moves with it. You can ram the sphere
+    into creatures, forcing them to make the saving throw, but no more
+    than once per turn.
+    
     When the spell ends, the sphere falls to the ground and
-    extinguishes all normal flames within 30 feet of it. Any creature restrained by
-    the sphere is knocked prone in the space where it falls.
+    extinguishes all normal flames within 30 feet of it. Any creature
+    restrained by the sphere is knocked prone in the space where it
+    falls.
+    
     """
     name = "Watery Sphere"
     level = 4
@@ -495,36 +420,30 @@
 
 
 class Web(Spell):
-    """You conjure a mass of thick, sticky webbing at a point of your choice within
-    range.
-    The webs fill a 20-foot cube from that point for the duration. The webs
-    are difficult terrain and lightly obscure their area.
-<<<<<<< HEAD
-    
-    If the webs aren't 
-    anchored between two solid masses (such as walls or trees) or layered across a 
-    floor, wall, or ceiling, the conjured web collapses on itself, and the spell 
-    ends at the start of your next turn. Webs layered over a flat surface have a 
-=======
-
-    If the webs aren’t
-    anchored between two solid masses (such as walls or trees) or layered across a
-    floor, wall, or ceiling, the conjured web collapses on itself, and the spell
-    ends at the start of your next turn. Webs layered over a flat surface have a
->>>>>>> f54baa94
-    depth of 5 feet.
-
-    Each creature that starts its turn in the webs or that enters
-    them during its turn must make a Dexterity saving throw. On a failed save, the
-    creature is restrained as long as it remains in the webs or until it breaks
-    free.
-
-    A creature restrained by the webs can use its action to make a Strength
-    check against your spell save DC. If it succeeds, it is no longer restrained.
-
-
-    The webs are flammable. Any 5-foot cube of webs exposed to fire burns away in 1
-    round, dealing 2d4 fire damage to any creature that starts its turn in the fire.
+    """You conjure a mass of thick, sticky webbing at a point of your
+    choice within range.  The webs fill a 20-foot cube from that point
+    for the duration. The webs are difficult terrain and lightly
+    obscure their area.
+    
+    If the webs aren't anchored between two solid masses (such as
+    walls or trees) or layered across a floor, wall, or ceiling, the
+    conjured web collapses on itself, and the spell ends at the start
+    of your next turn. Webs layered over a flat surface have a depth
+    of 5 feet.
+    
+    Each creature that starts its turn in the webs or that enters them
+    during its turn must make a Dexterity saving throw. On a failed
+    save, the creature is restrained as long as it remains in the webs
+    or until it breaks free.
+    
+    A creature restrained by the webs can use its action to make a
+    Strength check against your spell save DC. If it succeeds, it is
+    no longer restrained.
+    
+    The webs are flammable. Any 5-foot cube of webs exposed to fire
+    burns away in 1 round, dealing 2d4 fire damage to any creature
+    that starts its turn in the fire.
+
     """
     name = "Web"
     level = 2
@@ -539,23 +458,18 @@
 
 
 class Weird(Spell):
-    """Drawing on the deepest fears of a group of creatures, you create illusory
-    creatures in their minds, visible only to them.
-    Each creature in a 30-foot-
-    radius sphere centered on a point of your choice within range must make a Wisdom
-     saving throw. On a failed save, a creature becomes frightened for the duration.
-<<<<<<< HEAD
-    
-    The illusion calls on the creature's deepest fears, manifesting its worst 
-    nightmares as an implacable threat. At the end of each of the frightened 
-    creature's turns, it must succeed on a Wisdom saving throw or take 4d10 psychic 
-=======
-
-    The illusion calls on the creature’s deepest fears, manifesting its worst
-    nightmares as an implacable threat. At the end of each of the frightened
-    creature’s turns, it must succeed on a Wisdom saving throw or take 4d10 psychic
->>>>>>> f54baa94
-    damage. On a successful save, the spell ends for that creature.
+    """Drawing on the deepest fears of a group of creatures, you create
+    illusory creatures in their minds, visible only to them.  Each
+    creature in a 30-foot-radius sphere centered on a point of your
+    choice within range must make a Wisdom saving throw. On a failed
+    save, a creature becomes frightened for the duration.
+    
+    The illusion calls on the creature's deepest fears, manifesting
+    its worst nightmares as an implacable threat. At the end of each
+    of the frightened creature's turns, it must succeed on a Wisdom
+    saving throw or take 4d10 psychic damage. On a successful save,
+    the spell ends for that creature.
+
     """
     name = "Weird"
     level = 9
@@ -570,42 +484,32 @@
 
 
 class Whirlwind(Spell):
-    """A whirlwind howls down to a point that you can see on the ground within range.
-    The whirlwind is a 10-foot-radius, 30-foot-high cylinder centered on that point.
-<<<<<<< HEAD
-     Until the spell ends, you can use your action to move the whirlwind up to 30 
-    feet in any direction along the ground. The whirlwind sucks up any Medium or 
-    smaller objects that aren't secured to anything and that aren't worn or carried 
-=======
-     Until the spell ends, you can use your action to move the whirlwind up to 30
-    feet in any direction along the ground. The whirlwind sucks up any Medium or
-    smaller objects that aren’t secured to anything and that aren’t worn or carried
->>>>>>> f54baa94
-    by anyone.
+    """A whirlwind howls down to a point that you can see on the ground
+    within range.  The whirlwind is a 10-foot-radius, 30-foot-high
+    cylinder centered on that point.  Until the spell ends, you can
+    use your action to move the whirlwind up to 30 feet in any
+    direction along the ground. The whirlwind sucks up any Medium or
+    smaller objects that aren't secured to anything and that aren't
+    worn or carried by anyone.
+    
     A creature must make a Dexterity saving throw the first time on a
-    turn that it enters the
-    whirlwind or that the whirlwind enters its space,
-    including when the whirlwind first appears. A creature takes 10d6 bludgeoning
-    damage on a failed save, or half as much damage on a successful one. In
-    addition, a Large or smaller creature that fails the save must succeed on a
-    Strength saving throw or become restrained in the whirlwind until the spell
-    ends. When a creature starts its turn restrained by the whirlwind, the creature
-    is pulled 5 feet higher inside it, unless the creature is at the top.
-<<<<<<< HEAD
-    A 
-    restrained creature moves with the whirlwind and falls when the spell ends, 
-    unless the creature has some means to stay aloft. A restrained creature can use 
-    an action to make a Strength or Dexterity check against your spell save DC. If 
-    successful, the creature is no longer restrained by the whirlwind and is hurled 
+    turn that it enters the whirlwind or that the whirlwind enters its
+    space, including when the whirlwind first appears. A creature
+    takes 10d6 bludgeoning damage on a failed save, or half as much
+    damage on a successful one. In addition, a Large or smaller
+    creature that fails the save must succeed on a Strength saving
+    throw or become restrained in the whirlwind until the spell
+    ends. When a creature starts its turn restrained by the whirlwind,
+    the creature is pulled 5 feet higher inside it, unless the
+    creature is at the top.
+    
+    A restrained creature moves with the whirlwind and falls when the
+    spell ends, unless the creature has some means to stay aloft. A
+    restrained creature can use an action to make a Strength or
+    Dexterity check against your spell save DC. If successful, the
+    creature is no longer restrained by the whirlwind and is hurled
     3d6 x 10 feet away from it in a random direction.
-=======
-    A
-    restrained creature moves with the whirlwind and falls when the spell ends,
-    unless the creature has some means to stay aloft. A restrained creature can use
-    an action to make a Strength or Dexterity check against your spell save DC. If
-    successful, the creature is no longer restrained by the whirlwind and is hurled
-    3d6 × 10 feet away from it in a random direction.
->>>>>>> f54baa94
+
     """
     name = "Whirlwind"
     level = 7
@@ -655,32 +559,21 @@
 
 
 class WindWalk(Spell):
-    """You and up to ten willing creatures you can see within range assume a gaseous
-    form for the duration, appearing as wisps of cloud.
-    While in this cloud form, a
-    creature has a flying speed of 300 feet and has resistance to damage from
-    nonmagical weapons. The only actions a creature can take in this form are the
-    Dash action or to revert to its normal form.
-<<<<<<< HEAD
-    Reverting takes 1 minute, during 
-    which time a creature is incapacitated and can't move. Until the spell ends, a 
-    creature can revert to cloud form, which also requires the 1-minute 
-=======
-    Reverting takes 1 minute, during
-    which time a creature is incapacitated and can’t move. Until the spell ends, a
-    creature can revert to cloud form, which also requires the 1-minute
->>>>>>> f54baa94
-    transformation.
-
+    """You and up to ten willing creatures you can see within range assume
+    a gaseous form for the duration, appearing as wisps of cloud.
+    While in this cloud form, a creature has a flying speed of 300
+    feet and has resistance to damage from nonmagical weapons. The
+    only actions a creature can take in this form are the Dash action
+    or to revert to its normal form.  Reverting takes 1 minute, during
+    which time a creature is incapacitated and can't move. Until the
+    spell ends, a creature can revert to cloud form, which also
+    requires the 1-minute transformation.
+    
     If a creature is in cloud form and flying when the effect ends,
-<<<<<<< HEAD
-     the creature descends 60 feet per round for 1 minute until it lands, which it 
-    does safely. If it can't land after 1 minute, the creature falls the remaining 
-=======
-     the creature descends 60 feet per round for 1 minute until it lands, which it
-    does safely. If it can’t land after 1 minute, the creature falls the remaining
->>>>>>> f54baa94
-    distance.
+    the creature descends 60 feet per round for 1 minute until it
+    lands, which it does safely. If it can't land after 1 minute, the
+    creature falls the remaining distance.
+
     """
     name = "Wind Walk"
     level = 6
@@ -695,31 +588,27 @@
 
 
 class WindWall(Spell):
-    """A wall of strong wind rises from the ground at a point you choose within range.
-
-    You can make the wall up to 50 feet long, 15 feet high, and 1 foot thick. You
-    can shape the wall in any way you choose so long as it makes one continuous path
-     along the ground. The wall lasts for the duration.
-
-    When the wall appears, each
-     creature within its area must make a Strength saving throw. A creature takes
-    3d8 bludgeoning damage on a failed save, or half as much damage on a successful
-    one.
-
-    The strong wind keeps fog, smoke, and other gases at bay. Small or smaller
-<<<<<<< HEAD
-     flying creatures or objects can't pass through the wall. Loose, lightweight 
-    materials brought into the wall fly upward. Arrows, bolts, and other ordinary 
-    projectiles launched at targets behind the wall are deflected upward and 
-    automatically miss. (Boulders hurled by giants or siege engines, and similar 
-    projectiles, are unaffected.) Creatures in gaseous form can't pass through it.
-=======
-     flying creatures or objects can’t pass through the wall. Loose, lightweight
-    materials brought into the wall fly upward. Arrows, bolts, and other ordinary
-    projectiles launched at targets behind the wall are deflected upward and
-    automatically miss. (Boulders hurled by giants or siege engines, and similar
-    projectiles, are unaffected.) Creatures in gaseous form can’t pass through it.
->>>>>>> f54baa94
+    """A wall of strong wind rises from the ground at a point you choose
+    within range.
+    
+    You can make the wall up to 50 feet long, 15 feet high, and 1 foot
+    thick. You can shape the wall in any way you choose so long as it
+    makes one continuous path along the ground. The wall lasts for the
+    duration.
+    
+    When the wall appears, each creature within its area must make a
+    Strength saving throw. A creature takes 3d8 bludgeoning damage on
+    a failed save, or half as much damage on a successful one.
+    
+    The strong wind keeps fog, smoke, and other gases at bay. Small or
+    smaller flying creatures or objects can't pass through the
+    wall. Loose, lightweight materials brought into the wall fly
+    upward. Arrows, bolts, and other ordinary projectiles launched at
+    targets behind the wall are deflected upward and automatically
+    miss. (Boulders hurled by giants or siege engines, and similar
+    projectiles, are unaffected.) Creatures in gaseous form can't pass
+    through it.
+
     """
     name = "Wind Wall"
     level = 3
@@ -734,109 +623,65 @@
 
 
 class Wish(Spell):
-    """Wish is the mightiest spell a mortal creature can cast. By simply speaking
-    aloud, you can alter the very foundations of reality in accord with your
-    desires.
-<<<<<<< HEAD
-    
-    The basic use of this spell is to duplicate any other spell of 8th 
-    level or lower. You don't need to meet any requirements in that spell, including
-     costly components. The spell simply takes effect.
-    Alternatively, you can create
-     one of the following effects of your choice:
-    
-    - You create one object of up to 
-    25,000 gp in value that isn't a magic item. The object can be no more than 300 
-    feet in any dimension, and it appears in an unoccupied space you can see on the 
-    ground.
-    
-    - You allow up to twenty creatures that you can see to regain all hit 
-    points, and you end all effects on them described in the greater restoration 
-    spell.
-    
-    - You grant up to ten creatures that you can see resistance to a damage 
-    type you choose.
-    
-    - You grant up to ten creatures you can see immunity to a 
-    single spell or other magical effect for 8 hours. For instance, you could make 
-    yourself and all your com panions immune to a lich's life drain attack.
-    
-    - You 
-    undo a single recent event by forcing a reroll of any roll made within the last 
-    round (including your last turn). Reality reshapes itself to accommodate the new
-     result. For example, a wish spell could undo an opponent's successful save, a 
-    foe's critical hit, or a friend's failed save. You can force the reroll to be 
-    made with advantage or disadvantage, and you can choose whether to use the 
-=======
-
+    """Wish is the mightiest spell a mortal creature can cast. By simply
+    speaking aloud, you can alter the very foundations of reality in
+    accord with your desires.
+    
     The basic use of this spell is to duplicate any other spell of 8th
-    level or lower. You don’t need to meet any requirements in that spell, including
-     costly components. The spell simply takes effect.
-    Alternatively, you can create
-     one of the following effects of your choice:
-
-    • You create one object of up to
-    25,000 gp in value that isn’t a magic item. The object can be no more than 300
-    feet in any dimension, and it appears in an unoccupied space you can see on the
-    ground.
-
-    • You allow up to twenty creatures that you can see to regain all hit
-    points, and you end all effects on them described in the greater restoration
-    spell.
-
-    • You grant up to ten creatures that you can see resistance to a damage
-    type you choose.
-
-    • You grant up to ten creatures you can see immunity to a
-    single spell or other magical effect for 8 hours. For instance, you could make
-    yourself and all your com panions immune to a lich’s life drain attack.
-
-    • You
-    undo a single recent event by forcing a reroll of any roll made within the last
-    round (including your last turn). Reality reshapes itself to accommodate the new
-     result. For example, a wish spell could undo an opponent’s successful save, a
-    foe’s critical hit, or a friend’s failed save. You can force the reroll to be
-    made with advantage or disadvantage, and you can choose whether to use the
->>>>>>> f54baa94
-    reroll or the original roll.
-
-    You might be able to achieve something beyond the
-    scope of the above examples. State your wish to the DM as precisely as possible.
-     The DM has great latitude in ruling what occurs in such an instance; the
-    greater the wish, the greater the likelihood that something goes wrong. This
-    spell might simply fail, the effect you desire
-    mightonlybepartlyachieved,oryoumightsuffersome unforeseen consequence as a
-    result of how you worded the wish. For example, wishing that a villain were dead
-<<<<<<< HEAD
-     might propel you forward in time to a period when that villain is no longer 
-    alive, effectively removing you from the game. Similarly, wishing for a 
-    legendary magic item or artifact might instantly transport you to the presence 
-    of the item's current owner.
-    
-    The stress of casting this spell to produce any 
-    effect other than duplicating another spell weakens you. After enduring that 
-    stress, each time you cast a spell until you finish a long rest, you take 1d10 
-    necrotic damage per level of that spell. This damage can't be reduced or 
-    prevented in any way. In addition, your Strength drops to 3, if it isn't 3 or 
-    lower already, for 2d4 days. For each of those days that you spend resting and 
-    doing nothing more than light activity, your remaining recovery time decreases 
-    by 2 days. Finally, there is a 33 percent chance that you are unable to cast 
-=======
-     might propel you forward in time to a period when that villain is no longer
-    alive, effectively removing you from the game. Similarly, wishing for a
-    legendary magic item or artifact might instantly transport you to the presence
-    of the item’s current owner.
-
-    The stress of casting this spell to produce any
-    effect other than duplicating another spell weakens you. After enduring that
-    stress, each time you cast a spell until you finish a long rest, you take 1d10
-    necrotic damage per level of that spell. This damage can’t be reduced or
-    prevented in any way. In addition, your Strength drops to 3, if it isn’t 3 or
-    lower already, for 2d4 days. For each of those days that you spend resting and
-    doing nothing more than light activity, your remaining recovery time decreases
-    by 2 days. Finally, there is a 33 percent chance that you are unable to cast
->>>>>>> f54baa94
-    wish ever again if you suffer this stress.
+    level or lower. You don't need to meet any requirements in that
+    spell, including costly components. The spell simply takes effect.
+    Alternatively, you can create one of the following effects of your
+    choice:
+    
+    - You create one object of up to 25,000 gp in value that isn't a
+      magic item. The object can be no more than 300 feet in any
+      dimension, and it appears in an unoccupied space you can see on
+      the ground.
+    
+    - You allow up to twenty creatures that you can see to regain all
+      hit points, and you end all effects on them described in the
+      greater restoration spell.
+    
+    - You grant up to ten creatures that you can see resistance to a
+      damage type you choose.
+    
+    - You grant up to ten creatures you can see immunity to a single
+      spell or other magical effect for 8 hours. For instance, you
+      could make yourself and all your com panions immune to a lich's
+      life drain attack.
+    
+    - You undo a single recent event by forcing a reroll of any roll
+      made within the last round (including your last turn). Reality
+      reshapes itself to accommodate the new result. For example, a
+      wish spell could undo an opponent's successful save, a foe's
+      critical hit, or a friend's failed save. You can force the
+      reroll to be made with advantage or disadvantage, and you can
+      choose whether to use the reroll or the original roll.
+    
+    You might be able to achieve something beyond the scope of the
+    above examples. State your wish to the DM as precisely as
+    possible.  The DM has great latitude in ruling what occurs in such
+    an instance; the greater the wish, the greater the likelihood that
+    something goes wrong. This spell might simply fail, the effect you
+    desire might only be partly achieved, or you might suffer some
+    unforeseen consequence as a result of how you worded the wish. For
+    example, wishing that a villain were dead might propel you forward
+    in time to a period when that villain is no longer alive,
+    effectively removing you from the game. Similarly, wishing for a
+    legendary magic item or artifact might instantly transport you to
+    the presence of the item's current owner.
+    
+    The stress of casting this spell to produce any effect other than
+    duplicating another spell weakens you. After enduring that stress,
+    each time you cast a spell until you finish a long rest, you take
+    1d10 necrotic damage per level of that spell. This damage can't be
+    reduced or prevented in any way. In addition, your Strength drops
+    to 3, if it isn't 3 or lower already, for 2d4 days. For each of
+    those days that you spend resting and doing nothing more than
+    light activity, your remaining recovery time decreases by 2
+    days. Finally, there is a 33 percent chance that you are unable to
+    cast wish ever again if you suffer this stress.
+
     """
     name = "Wish"
     level = 9
@@ -853,28 +698,18 @@
 class WitchBolt(Spell):
     """A beam of crackling, blue energy lances out toward a creature within range,
     forming a sustained arc of lightning between you and the target.
-<<<<<<< HEAD
-    Make a ranged 
-    spell attack against that creature. On a hit, the target takes 1d12 lightning 
-    damage, and on each of your turns for the duration, you can use your action to 
-    deal 1d12 lightning damage to the target automatically. The spell ends if you 
-    use your action to do anything else. The spell also ends if the target is ever 
-    outside the spell's range or if it has total cover from you.
-    
-    At Higher Levels: 
-    When you cast this spell using a spell slot of 2nd level or higher, the initial 
-=======
-    Make a ranged
-    spell attack against that creature. On a hit, the target takes 1d12 lightning
-    damage, and on each of your turns for the duration, you can use your action to
-    deal 1d12 lightning damage to the target automatically. The spell ends if you
-    use your action to do anything else. The spell also ends if the target is ever
-    outside the spell’s range or if it has total cover from you.
-
-    At Higher Levels:
-    When you cast this spell using a spell slot of 2nd level or higher, the initial
->>>>>>> f54baa94
-    damage increases by 1d12 for each slot level above 1st.
+    
+    Make a ranged spell attack against that creature. On a hit, the
+    target takes 1d12 lightning damage, and on each of your turns for
+    the duration, you can use your action to deal 1d12 lightning
+    damage to the target automatically. The spell ends if you use your
+    action to do anything else. The spell also ends if the target is
+    ever outside the spell's range or if it has total cover from you.
+    
+    **At Higher Levels:** When you cast this spell using a spell slot
+    of 2nd level or higher, the initial damage increases by 1d12 for
+    each slot level above 1st.
+    
     """
     name = "Witch Bolt"
     level = 1
@@ -889,15 +724,13 @@
 
 
 class WordOfRadiance(Spell):
-    """You utter a divine word, and burning radiance erupts from you. Each creature of
-    your choice that you can see within range must succeed on a Constitution saving
-    throw or take 1d6 radiant damage.
-<<<<<<< HEAD
-    The spell's damage increases by 1d6 when you 
-=======
-    The spell’s damage increases by 1d6 when you
->>>>>>> f54baa94
-    reach 5th level (2d6), 11th level (3d6), and 17th level (4d6).
+    """You utter a divine word, and burning radiance erupts from you. Each
+    creature of your choice that you can see within range must succeed
+    on a Constitution saving throw or take 1d6 radiant damage.
+
+    The spell's damage increases by 1d6 when you reach 5th level
+    (2d6), 11th level (3d6), and 17th level (4d6).
+
     """
     name = "Word Of Radiance"
     level = 0
@@ -912,25 +745,18 @@
 
 
 class WordOfRecall(Spell):
-    """You and up to five willing creatures within 5 feet of you instantly teleport to
-    a previously designated sanctuary.
-    You and any creatures that teleport with you
-    appear in the nearest unoccupied space to the spot you designated when you
-    prepared your sanctuary (see below). If you cast this spell without first
-    preparing a sanctuary, the spell has no effect.
-<<<<<<< HEAD
-    
-    You must designate a sanctuary 
-    by casting this spell within a location, such as a temple, dedicated to or 
-    strongly linked to your deity. If you attempt to cast the spell in this manner 
-    in an area that isn't dedicated to your deity, the spell has no effect.
-=======
-
-    You must designate a sanctuary
-    by casting this spell within a location, such as a temple, dedicated to or
-    strongly linked to your deity. If you attempt to cast the spell in this manner
-    in an area that isn’t dedicated to your deity, the spell has no effect.
->>>>>>> f54baa94
+    """You and up to five willing creatures within 5 feet of you instantly
+    teleport to a previously designated sanctuary.  You and any
+    creatures that teleport with you appear in the nearest unoccupied
+    space to the spot you designated when you prepared your sanctuary
+    (see below). If you cast this spell without first preparing a
+    sanctuary, the spell has no effect.
+    
+    You must designate a sanctuary by casting this spell within a
+    location, such as a temple, dedicated to or strongly linked to
+    your deity. If you attempt to cast the spell in this manner in an
+    area that isn’t dedicated to your deity, the spell has no effect.
+
     """
     name = "Word Of Recall"
     level = 6
@@ -979,16 +805,13 @@
 
 
 class WrathfulSmite(Spell):
-<<<<<<< HEAD
-    """The next time you hit with a melee weapon attack during this spell's duration, 
-=======
-    """The next time you hit with a melee weapon attack during this spell’s duration,
->>>>>>> f54baa94
-    your attack deals an extra 1d6 psychic damage.
-    Additionally, if the target is a
-    creature, it must make a Wisdom saving throw or be frightened of you until the
-    spell ends. As an action, the creature can make a Wisdom check against your
-    spell save DC to steel its resolve and end this spell.
+    """The next time you hit with a melee weapon attack during this
+    spell's duration, your attack deals an extra 1d6 psychic damage.
+    Additionally, if the target is a creature, it must make a Wisdom
+    saving throw or be frightened of you until the spell ends. As an
+    action, the creature can make a Wisdom check against your spell
+    save DC to steel its resolve and end this spell.
+
     """
     name = "Wrathful Smite"
     level = 1
@@ -999,5 +822,4 @@
     duration = "Concentration, up to 1 minute"
     ritual = False
     magic_school = "Evocation"
-    classes = ('Paladin',)
-
+    classes = ('Paladin',)