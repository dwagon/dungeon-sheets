from pathlib import Path
import os
import re
import subprocess
import logging

from docutils import core
from docutils.writers.latex2e import Writer, Table, LaTeXTranslator
from sphinx.util.docstrings import prepare_docstring

from dungeonsheets import exceptions
from dungeonsheets.forms import dice_re


log = logging.getLogger(__name__)


class LatexWriter(Writer):
    def __init__(self):
        super().__init__()
        self.translator_class = DNDTranslator


class DNDTable(Table):
    pass


class DNDTranslator(LaTeXTranslator):
    def __init__(self, *args, **kwargs):
        super().__init__(*args, **kwargs)
        self.settings.table_style = ["borderless"]
        self.active_table = DNDTable(self, "supertabular")


def _remove_temp_files(basename_):
    # Convenience function for removing temporary files
    filenames = [
        Path(f"{basename_}.tex"),
        Path(f"{basename_}.aux"),
        Path(f"{basename_}.log"),
    ]
    for filename in filenames:
        if filename.exists():
            filename.unlink()


def create_latex_pdf(
    tex: str,
    basename: str,
    keep_temp_files: bool = False,
    use_dnd_decorations: bool = False,
    comm1: str = "pdflatex"
):
    # Create tex document
    tex_file = f"{basename}.tex"
    with open(tex_file, mode="w", encoding="utf-8") as f:
        f.write(tex)

    # Compile the PDF
    pdf_file = Path(f"{basename}.pdf")
    output_dir = pdf_file.resolve().parent
    tex_command_line = [
        comm1,
        "--output-directory",
        str(output_dir),
        "-halt-on-error",
        "-interaction=nonstopmode",
        str(tex_file),
    ]

    environment = os.environ
    tex_env = environment.get('TEXINPUTS', '')
    module_root = Path(__file__).parent / "modules/"
    module_dirs = [module_root / mdir for mdir in ["DND-5e-LaTeX-Template"]]
    log.debug(f"Loading additional modules from {module_dirs}.")
    environment['TEXINPUTS'] = f".:{':'.join(str(d) for d in module_dirs)}:" + tex_env
    passes = 2 if use_dnd_decorations else 1
    log.debug(tex_command_line)
    log.debug("LaTeX command: %s" % " ".join(tex_command_line))
    log.debug("LaTeX environ: %s" % environment)
    try:
        for i in range(passes):
            result = subprocess.run(
                tex_command_line, stdout=subprocess.DEVNULL, env=environment, timeout=30
            )
    except FileNotFoundError:
        # Remove temporary files
        _remove_temp_files(basename)
        raise exceptions.LatexNotFoundError()
    else:
        if result.returncode == 0 and not keep_temp_files:
            _remove_temp_files(basename)
        if result.returncode != 0:
            # Prepare to raise an exception
            logfile = Path(f"{basename}.log")
            err_msg = f"Processing of {basename}.tex failed. See {logfile} for details."
            # Load the log file for more details
            tex_error_msg = tex_error(logfile)
            if tex_error_msg:
                for line in tex_error_msg.split("\n"):
                    log.error(line)
            raise exceptions.LatexError(err_msg)


def tex_error(logfile: Path) -> str:
    """Parse a LaTeX log file and look for errors."""
    has_error = False
    error_lines = []
    if logfile.exists():
        with open(logfile, mode="r") as fp:
            for line in fp.readlines():
                # Check for the start of an error message
                if "LaTeX Error" in line:
                    has_error = True
                # We've already found an error, so save this line for later
                if has_error:
                    error_lines.append(line)
    return "".join(error_lines)


def latex_parts(
    input_string,
    source_path=None,
    destination_path=None,
    input_encoding="unicode",
    doctitle=True,
    initial_header_level=1,
):
    """
    Given an input string, returns a dictionary of HTML document parts.

    Dictionary keys are the names of parts, and values are Unicode strings;
    encoding is up to the client.

    Parameters:

    - `input_string`: A multi-line text string; required.
    - `source_path`: Path to the source file or object.  Optional, but useful
      for diagnostic output (system messages).
    - `destination_path`: Path to the file or object which will receive the
      output; optional.  Used for determining relative paths (stylesheets,
      source links, etc.).
    - `input_encoding`: The encoding of `input_string`.  If it is an encoded
      8-bit string, provide the correct encoding.  If it is a Unicode string,
      use "unicode", the default.
    - `doctitle`: Disable the promotion of a lone top-level section title to
      document title (and subsequent section title to document subtitle
      promotion); enabled by default.
    - `initial_header_level`: The initial level for header elements (e.g. 1
      for "<h1>").
    """
    # Remove indentation, etc
    input_string = "\n".join(prepare_docstring(input_string))
    # Parse from rst to TeX
    overrides = {
        "input_encoding": input_encoding,
        "doctitle_xform": doctitle,
        "initial_header_level": initial_header_level,
    }
    writer = LatexWriter()
    parts = core.publish_parts(
        source=input_string,
        source_path=source_path,
        destination_path=destination_path,
        writer=writer,
        settings_overrides=overrides,
    )
    return parts


def rst_to_latex(rst, top_heading_level: int=0, format_dice: bool = True, use_dnd_decorations=False):
    """Basic markup of reST to LaTeX code.

    The translation between reST headings and LaTeX headings is
    modified by the *top_heading_level* parameter. A value of 0
    (default) translates "# Heading" -> "\\section{Heading}". A value
    of 1 translates "# Heading" -> "\\subsection{Heading}", etc.

    Note: heading translation is currently broken.

    Parameters
    ==========
    rst
      reStructured text input to be parsed.
    top_heading_level : optional
      The highest level heading that will be added to the LaTeX as
      described above.
    format_dice
      If true, dice strings (e.g. "1d4") will be formatted in
      monospace font.
    
    Returns
    =======
    tex : str
      The reST text parsed into LaTeX markup.

    """
    if rst is None:
        # No reST, so return an empty string
        tex = ""
    else:
        # Mark hit dice in monospace font
        if format_dice:
            rst = dice_re.sub(r"``\1``", rst)
        tex_parts = latex_parts(rst)
        tex = tex_parts["body"]
<<<<<<< HEAD
    return tex

def rst_to_boxlatex(rst):
    """Adapted rst translation from dungeonsheets latex module, removing
    dice parsing and indentation."""

    if rst is None:
        return ""
    tex_parts = latex_parts(rst)
    tex = tex_parts["body"]
    tex = tex.replace('\n\n', ' \\\\\n')
    return tex

def msavage_spell_info(char):
    """Generates the spellsheet for msavage template."""
    headinfo = char.spell_casting_info["head"]
    sc_classes = r"\SpellcastingClass{" \
                + headinfo["classes_and_levels"] \
                + "}"
    sc_abilities = r"\SpellcastingAbility{" \
                + headinfo["abilities"] \
                + "}"
    sc_savedc = r"\SpellSaveDC{" \
                + headinfo["DCs"] \
                + "}"
    sc_atk = r"\SpellAttackBonus{" \
                + headinfo["bonuses"] \
                + "}"
    tex1 = "\n".join([sc_classes, sc_abilities, sc_savedc, sc_atk]) + "\n"
    spellslots = char.spell_casting_info["slots"]
    texT = []
    for k, v in spellslots.items():
        texT.append("\\" + k + "SlotsTotal{" + str(v) + "}")
    tex2 = "\n".join(texT) + "\n"
    texT = []
    level_names = level_names = ["Cantrip", 
                       'FirstLevelSpell',
                       'SecondLevelSpell',
                       'ThirdLevelSpell',
                       'FourthLevelSpell',
                       'FifthLevelSpell',
                       'SixthLevelSpell',
                       'SeventhLevelSpell',
                       'EighthLevelSpell',
                       'NinthLevelSpell']
    sheet_spaces = dict(zip(level_names,
                    [8, 13, 13, 13, 13, 9, 9, 9, 7, 7]))
    comp_letters = ["A", "B", "C", "D", "E", "F", "G", "H", "I", "J", "K", 
                  "L", "M"]
    spellList = char.spell_casting_info["list"]
    for k, v in spellList.items():
        slots_max = sheet_spaces[k]
        if len(v) > slots_max:
            vsel = sorted(v, key=lambda x: x[1], reverse=True)
        else:
            vsel = v[:]
        for spinfo, slot in zip(vsel[:slots_max], comp_letters):
            slot_command = "\\"+k+'Slot'+slot
            slot_command_name = slot_command+"{"+spinfo[0]+"}"
            if k == "Cantrip":
                texT = texT + [slot_command_name]
                continue
            slot_command_prep = slot_command+"Prepared"+"{"+str(spinfo[1])+"}"
            texT = texT + [slot_command_name, slot_command_prep]
    tex3 = "\n".join(texT) + '\n'
    return "\n".join([tex1, tex2, tex3])
=======
    # Apply fancy D&D decorations
    if use_dnd_decorations:
        tex = re.sub(r"p{[0-9.]+\\DUtablewidth}", "l ", tex, flags=re.M)
        tex = tex.replace(r"\begin{supertabular}[c]", r"\begin{DndTable}")
        tex = tex.replace(r"\end{supertabular}", r"\end{DndTable}")
    return tex
>>>>>>> b675e194
<|MERGE_RESOLUTION|>--- conflicted
+++ resolved
@@ -204,7 +204,11 @@
             rst = dice_re.sub(r"``\1``", rst)
         tex_parts = latex_parts(rst)
         tex = tex_parts["body"]
-<<<<<<< HEAD
+    # Apply fancy D&D decorations
+    if use_dnd_decorations:
+        tex = re.sub(r"p{[0-9.]+\\DUtablewidth}", "l ", tex, flags=re.M)
+        tex = tex.replace(r"\begin{supertabular}[c]", r"\begin{DndTable}")
+        tex = tex.replace(r"\end{supertabular}", r"\end{DndTable}")
     return tex
 
 def rst_to_boxlatex(rst):
@@ -270,12 +274,4 @@
             slot_command_prep = slot_command+"Prepared"+"{"+str(spinfo[1])+"}"
             texT = texT + [slot_command_name, slot_command_prep]
     tex3 = "\n".join(texT) + '\n'
-    return "\n".join([tex1, tex2, tex3])
-=======
-    # Apply fancy D&D decorations
-    if use_dnd_decorations:
-        tex = re.sub(r"p{[0-9.]+\\DUtablewidth}", "l ", tex, flags=re.M)
-        tex = tex.replace(r"\begin{supertabular}[c]", r"\begin{DndTable}")
-        tex = tex.replace(r"\end{supertabular}", r"\end{DndTable}")
-    return tex
->>>>>>> b675e194
+    return "\n".join([tex1, tex2, tex3])